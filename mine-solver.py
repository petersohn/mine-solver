--- conflicted
+++ resolved
@@ -97,12 +97,9 @@
         self.size = Point(0, 0)
         self.remaining_mines = 0
         self.interactive = interactive
-<<<<<<< HEAD
         self.can_guess = can_guess
-=======
         self.grind_time = 0.0
         self.eliminate_time = 0.0
->>>>>>> 8e7f815e
 
     def index_to_point(self, index: int) -> Point:
         return Point(index % self.size.x, index // self.size.x)
@@ -342,20 +339,15 @@
                 self.print()
             if not problematic:
                 break
-<<<<<<< HEAD
-            if not self.eliminate(problematic):
+
+            start_time = time.process_time()
+            changed = self.eliminate(problematic)
+            self.eliminate_time += time.process_time() - start_time
+            if not changed:
                 if self.can_guess:
                     self.guess(problematic)
                 else:
                     raise CannotSolve('Cannot solve')
-=======
-
-            start_time = time.process_time()
-            changed = self.eliminate(problematic)
-            self.eliminate_time += time.process_time() - start_time
-            if not changed:
-                raise CannotSolve('Cannot solve')
->>>>>>> 8e7f815e
             if not self.interactive:
                 self.print()
                 print('-----')
